--- conflicted
+++ resolved
@@ -16,11 +16,7 @@
     {
         private static readonly List<Tuple<int, int>> _defaultRetryDelays = new List<Tuple<int, int>> { new Tuple<int, int>(0, 1) };
 
-<<<<<<< HEAD
-        [Theory(Timeout = 1500)]
-=======
         [Theory(Timeout = 10000)]
->>>>>>> 5a0bdae7
         [InlineData(true)]
         [InlineData(false)]
         public void UseSqlNotificationsIfAvailable(bool supportSqlNotifications)
@@ -59,11 +55,7 @@
             Assert.Equal(supportSqlNotifications, sqlDependencyAdded);
         }
 
-<<<<<<< HEAD
-        [Theory(Timeout = 1500)]
-=======
         [Theory(Timeout = 10000)]
->>>>>>> 5a0bdae7
         [InlineData(1, null, null)]
         [InlineData(5, null, null)]
         [InlineData(10, null, null)]
@@ -111,11 +103,7 @@
             Assert.Equal(retryLoopTotal, retryLoopCount);
         }
 
-<<<<<<< HEAD
-        [Fact(Timeout = 1500)]
-=======
         [Fact(Timeout = 10000)]
->>>>>>> 5a0bdae7
         public void CallsOnErrorOnException()
         {
             // Arrange
