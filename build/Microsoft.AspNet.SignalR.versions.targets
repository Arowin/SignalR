--- conflicted
+++ resolved
@@ -7,15 +7,9 @@
 
         <!-- Change this to set the build quality of the project. Use values like "alpha", "beta", "rc1", "rtm", etc. -->
         <!-- These values are used in SemVer, so make sure to always increase these alphabetically. -->
-<<<<<<< HEAD
         <BuildQuality>beta2</BuildQuality>
         <ScaleoutBuildQuality>beta2</ScaleoutBuildQuality>
-        <KatanaDevelopmentBuildQuality>beta</KatanaDevelopmentBuildQuality>
-=======
-        <BuildQuality>beta1</BuildQuality>
-        <ScaleoutBuildQuality>beta1</ScaleoutBuildQuality>
-        <KatanaBuildQuality>beta1</KatanaBuildQuality>
->>>>>>> 27ebe0e0
+        <KatanaDevelopmentBuildQuality>beta1</KatanaDevelopmentBuildQuality>
         
         <!-- Katana version -->
         <KatanaVersion>1.1.0</KatanaVersion>
